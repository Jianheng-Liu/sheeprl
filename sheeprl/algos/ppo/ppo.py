import copy
import os
import time
from dataclasses import asdict
from datetime import datetime

import gymnasium as gym
import torch
from gymnasium.vector import SyncVectorEnv
from lightning.fabric import Fabric
from lightning.fabric.fabric import _is_using_cli
from lightning.fabric.loggers import TensorBoardLogger
from lightning.fabric.plugins.collectives import TorchCollective
from tensordict import TensorDict, make_tensordict
from tensordict.tensordict import TensorDictBase
from torch.distributions import Categorical
from torch.optim import Adam
from torch.utils.data import BatchSampler, DistributedSampler, RandomSampler
from torchmetrics import MeanMetric

from sheeprl.algos.ppo.args import PPOArgs
from sheeprl.algos.ppo.loss import entropy_loss, policy_loss, value_loss
from sheeprl.algos.ppo.utils import test
from sheeprl.data import ReplayBuffer
from sheeprl.models.models import MLP
from sheeprl.utils.callback import CheckpointCallback
from sheeprl.utils.metric import MetricAggregator
from sheeprl.utils.parser import HfArgumentParser
from sheeprl.utils.registry import register_algorithm
from sheeprl.utils.utils import gae, make_env, normalize_tensor, polynomial_decay


def train(
    fabric: Fabric,
    actor: torch.nn.Module,
    critic: torch.nn.Module,
    optimizer: torch.optim.Optimizer,
    data: TensorDictBase,
    aggregator: MetricAggregator,
    args: PPOArgs,
):
    """Train the agent on the data collected from the environment."""
    indexes = list(range(data.shape[0]))
    if args.share_data:
        sampler = DistributedSampler(
            indexes,
            num_replicas=fabric.world_size,
            rank=fabric.global_rank,
            shuffle=True,
            seed=args.seed,
        )
    else:
        sampler = RandomSampler(indexes)
    sampler = BatchSampler(sampler, batch_size=args.per_rank_batch_size, drop_last=False)

    for epoch in range(args.update_epochs):
        if args.share_data:
            sampler.sampler.set_epoch(epoch)
        for batch_idxes in sampler:
            batch = data[batch_idxes]
            actions_logits = actor(batch["observations"])
            new_values = critic(batch["observations"])

            dist = Categorical(logits=actions_logits.unsqueeze(-2))
            if args.normalize_advantages:
                batch["advantages"] = normalize_tensor(batch["advantages"])

            # Policy loss
            pg_loss = policy_loss(
                dist.log_prob(batch["actions"]),
                batch["logprobs"],
                batch["advantages"],
                args.clip_coef,
                args.loss_reduction,
            )

            # Value loss
            v_loss = value_loss(
                new_values, batch["values"], batch["returns"], args.clip_coef, args.clip_vloss, args.loss_reduction
            )

            # Entropy loss
            ent_loss = entropy_loss(dist.entropy(), args.loss_reduction)

            # Equation (9) in the paper
            loss = pg_loss + args.vf_coef * v_loss + args.ent_coef * ent_loss

            optimizer.zero_grad(set_to_none=True)
            fabric.backward(loss)
            if args.max_grad_norm > 0.0:
                fabric.clip_gradients(actor, optimizer, max_norm=args.max_grad_norm)
                fabric.clip_gradients(critic, optimizer, max_norm=args.max_grad_norm)
            optimizer.step()

            # Update metrics
            aggregator.update("Loss/policy_loss", pg_loss.detach())
            aggregator.update("Loss/value_loss", v_loss.detach())
            aggregator.update("Loss/entropy_loss", ent_loss.detach())


@register_algorithm()
def main():
    parser = HfArgumentParser(PPOArgs)
    args: PPOArgs = parser.parse_args_into_dataclasses()[0]
    initial_ent_coef = copy.deepcopy(args.ent_coef)
    initial_clip_coef = copy.deepcopy(args.clip_coef)

    # Initialize Fabric
    fabric = Fabric(callbacks=[CheckpointCallback()])
    if not _is_using_cli():
        fabric.launch()
    rank = fabric.global_rank
    world_size = fabric.world_size
    device = fabric.device
    fabric.seed_everything(args.seed)
    torch.backends.cudnn.deterministic = args.torch_deterministic

    # Set logger only on rank-0 but share the logger directory: since we don't know
    # what is happening during the `fabric.save()` method, at least we assure that all
    # ranks save under the same named folder.
    # As a plus, rank-0 sets the time uniquely for everyone
    world_collective = TorchCollective()
    if fabric.world_size > 1:
        world_collective.setup()
        world_collective.create_group()
    if rank == 0:
        root_dir = (
<<<<<<< HEAD
            os.path.join("logs", "ppo", args.root_dir)
=======
            args.root_dir
>>>>>>> 5f4fb032
            if args.root_dir is not None
            else os.path.join("logs", "ppo", datetime.today().strftime("%Y-%m-%d_%H-%M-%S"))
        )
        run_name = (
            args.run_name
            if args.run_name is not None
            else f"{args.env_id}_{args.exp_name}_{args.seed}_{int(time.time())}"
        )
        logger = TensorBoardLogger(root_dir=root_dir, name=run_name)
        fabric._loggers = [logger]
        log_dir = logger.log_dir
        fabric.logger.log_hyperparams(asdict(args))
        if fabric.world_size > 1:
            world_collective.broadcast_object_list([log_dir], src=0)
    else:
        data = [None]
        world_collective.broadcast_object_list(data, src=0)
        log_dir = data[0]
        os.makedirs(log_dir, exist_ok=True)

    # Environment setup
    envs = SyncVectorEnv(
        [
            make_env(
                args.env_id,
                args.seed + rank * args.num_envs + i,
                rank,
                args.capture_video,
                logger.log_dir if rank == 0 else None,
                "train",
                mask_velocities=args.mask_vel,
                vector_env_idx=i,
            )
            for i in range(args.num_envs)
        ]
    )
    if not isinstance(envs.single_action_space, gym.spaces.Discrete):
        raise ValueError("Only discrete action space is supported")

    # Create the actor and critic models
    actor = MLP(
        input_dims=envs.single_observation_space.shape,
        output_dim=envs.single_action_space.n,
        hidden_sizes=(64, 64),
        activation=torch.nn.ReLU,
    )
    critic = MLP(
        input_dims=envs.single_observation_space.shape,
        output_dim=1,
        hidden_sizes=(64, 64),
        activation=torch.nn.ReLU,
    )

    # Define the agent and the optimizer and setup them with Fabric
    optimizer = Adam(list(actor.parameters()) + list(critic.parameters()), lr=args.lr, eps=1e-4)
    actor = fabric.setup_module(actor)
    critic = fabric.setup_module(critic)
    optimizer = fabric.setup_optimizers(optimizer)

    # Create a metric aggregator to log the metrics
    with device:
        aggregator = MetricAggregator(
            {
                "Rewards/rew_avg": MeanMetric(),
                "Game/ep_len_avg": MeanMetric(),
                "Time/step_per_second": MeanMetric(),
                "Loss/value_loss": MeanMetric(),
                "Loss/policy_loss": MeanMetric(),
                "Loss/entropy_loss": MeanMetric(),
            }
        )

    # Local data
    rb = ReplayBuffer(args.rollout_steps, args.num_envs, device=device)
    step_data = TensorDict({}, batch_size=[args.num_envs], device=device)

    # Global variables
    global_step = 0
    start_time = time.time()
    single_global_rollout = int(args.num_envs * args.rollout_steps * world_size)
    num_updates = args.total_steps // single_global_rollout if not args.dry_run else 1

    # Linear learning rate scheduler
    if args.anneal_lr:
        from torch.optim.lr_scheduler import PolynomialLR

        scheduler = PolynomialLR(optimizer=optimizer, total_iters=num_updates, power=1.0)

    with device:
        # Get the first environment observation and start the optimization
        next_obs = torch.tensor(envs.reset(seed=args.seed)[0], dtype=torch.float32)  # [N_envs, N_obs]
        next_done = torch.zeros(args.num_envs, 1, dtype=torch.float32)  # [N_envs, 1]

    for update in range(1, num_updates + 1):
        for _ in range(0, args.rollout_steps):
            global_step += args.num_envs * world_size

            with torch.no_grad():
                # Sample an action given the observation received by the environment
                action_logits = actor.module(next_obs)
                dist = Categorical(logits=action_logits.unsqueeze(-2))
                action = dist.sample()
                logprob = dist.log_prob(action)

                # Estimate critic value
                value = critic.module(next_obs)

            # Single environment step
            obs, reward, done, truncated, info = envs.step(action.cpu().numpy().reshape(envs.action_space.shape))

            with device:
                obs = torch.tensor(obs)  # [N_envs, N_obs]
                rewards = torch.tensor(reward).view(args.num_envs, -1)  # [N_envs, 1]
                done = torch.logical_or(torch.tensor(done), torch.tensor(truncated))  # [N_envs, 1]
                done = done.view(args.num_envs, -1).float()

            # Update the step data
            step_data["dones"] = next_done
            step_data["values"] = value
            step_data["actions"] = action
            step_data["logprobs"] = logprob
            step_data["rewards"] = rewards
            step_data["observations"] = next_obs

            # Append data to buffer
            rb.add(step_data.unsqueeze(0))

            # Update the observation and done
            next_obs = obs
            next_done = done

            if "final_info" in info:
                for i, agent_final_info in enumerate(info["final_info"]):
                    if agent_final_info is not None and "episode" in agent_final_info:
                        fabric.print(
                            f"Rank-0: global_step={global_step}, reward_env_{i}={agent_final_info['episode']['r'][0]}"
                        )
                        aggregator.update("Rewards/rew_avg", agent_final_info["episode"]["r"][0])
                        aggregator.update("Game/ep_len_avg", agent_final_info["episode"]["l"][0])

        # Estimate returns with GAE (https://arxiv.org/abs/1506.02438)
        with torch.no_grad():
            next_values = critic(next_obs)
            returns, advantages = gae(
                rb["rewards"],
                rb["values"],
                rb["dones"],
                next_values,
                next_done,
                args.rollout_steps,
                args.gamma,
                args.gae_lambda,
            )

            # Add returns and advantages to the buffer
            rb["returns"] = returns.float()
            rb["advantages"] = advantages.float()

        # Flatten the batch
        local_data = rb.buffer.view(-1)

        if args.share_data and fabric.world_size > 1:
            # Gather all the tensors from all the world and reshape them
            gathered_data = fabric.all_gather(local_data.to_dict())  # Fabric does not work with TensorDict
            gathered_data = make_tensordict(gathered_data).view(-1)
        else:
            gathered_data = local_data

        train(fabric, actor, critic, optimizer, gathered_data, aggregator, args)

        if args.anneal_lr:
            fabric.log("Info/learning_rate", scheduler.get_last_lr()[0], global_step)
            scheduler.step()
        else:
            fabric.log("Info/learning_rate", args.lr, global_step)

        fabric.log("Info/clip_coef", args.clip_coef, global_step)
        if args.anneal_clip_coef:
            args.clip_coef = polynomial_decay(
                update, initial=initial_clip_coef, final=0.0, max_decay_steps=num_updates, power=1.0
            )

        fabric.log("Info/ent_coef", args.ent_coef, global_step)
        if args.anneal_ent_coef:
            args.ent_coef = polynomial_decay(
                update, initial=initial_ent_coef, final=0.0, max_decay_steps=num_updates, power=1.0
            )

        # Log metrics
        metrics_dict = aggregator.compute()
        fabric.log("Time/step_per_second", int(global_step / (time.time() - start_time)), global_step)
        fabric.log_dict(metrics_dict, global_step)
        aggregator.reset()

        # Checkpoint model
        if (args.checkpoint_every > 0 and update % args.checkpoint_every == 0) or args.dry_run or update == num_updates:
            state = {
                "actor": actor.state_dict(),
                "critic": critic.state_dict(),
                "optimizer": optimizer.state_dict(),
                "args": asdict(args),
                "update_step": update,
                "scheduler": scheduler.state_dict() if args.anneal_lr else None,
            }
            ckpt_path = os.path.join(log_dir, f"checkpoint/ckpt_{update}_{fabric.global_rank}.ckpt")
            fabric.call("on_checkpoint_coupled", fabric=fabric, ckpt_path=ckpt_path, state=state)

    envs.close()
    if fabric.is_global_zero:
        test_env = make_env(
            args.env_id,
            None,
            0,
            args.capture_video,
            fabric.logger.log_dir,
            "test",
            mask_velocities=args.mask_vel,
            vector_env_idx=0,
        )()
        test(actor.module, test_env, fabric, args)


if __name__ == "__main__":
    main()<|MERGE_RESOLUTION|>--- conflicted
+++ resolved
@@ -125,11 +125,7 @@
         world_collective.create_group()
     if rank == 0:
         root_dir = (
-<<<<<<< HEAD
-            os.path.join("logs", "ppo", args.root_dir)
-=======
             args.root_dir
->>>>>>> 5f4fb032
             if args.root_dir is not None
             else os.path.join("logs", "ppo", datetime.today().strftime("%Y-%m-%d_%H-%M-%S"))
         )
