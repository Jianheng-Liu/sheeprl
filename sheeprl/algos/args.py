from dataclasses import dataclass
from typing import Optional

from sheeprl.utils.parser import Arg


@dataclass
class StandardArgs:
    exp_name: str = Arg(default="default", help="the name of this experiment")
    seed: int = Arg(default=42, help="seed of the experiment")
    dry_run: bool = Arg(default=False, help="whether to dry-run the script and exit")
    torch_deterministic: bool = Arg(default=False, help="if toggled, " "`torch.backends.cudnn.deterministic=True`")
    env_id: str = Arg(default="CartPole-v1", help="the id of the environment")
    num_envs: int = Arg(default=4, help="the number of parallel game environments")
    root_dir: Optional[str] = Arg(
        default=None,
<<<<<<< HEAD
        help="the name of the root folder of the log directory of this experiment, do not enter logs/<agent_name>",
=======
        help="the name of the root folder of the log directory of this experiment",
>>>>>>> 5f4fb032
    )
    run_name: Optional[str] = Arg(default=None, help="the folder name of this run")<|MERGE_RESOLUTION|>--- conflicted
+++ resolved
@@ -14,10 +14,6 @@
     num_envs: int = Arg(default=4, help="the number of parallel game environments")
     root_dir: Optional[str] = Arg(
         default=None,
-<<<<<<< HEAD
-        help="the name of the root folder of the log directory of this experiment, do not enter logs/<agent_name>",
-=======
         help="the name of the root folder of the log directory of this experiment",
->>>>>>> 5f4fb032
     )
     run_name: Optional[str] = Arg(default=None, help="the folder name of this run")