--- conflicted
+++ resolved
@@ -5,9 +5,6 @@
 from lightning.fabric import Fabric
 from lightning.fabric.wrappers import _FabricModule
 from torch import Tensor, nn
-<<<<<<< HEAD
-from torch.distributions import Independent, Normal, OneHotCategoricalStraightThrough, TanhTransform, TransformedDistribution
-=======
 from torch.distributions import (
     Independent,
     Normal,
@@ -15,7 +12,6 @@
     TanhTransform,
     TransformedDistribution,
 )
->>>>>>> d75c19c8
 
 from sheeprl.algos.dreamer_v1.args import DreamerV1Args
 from sheeprl.algos.dreamer_v1.utils import cnn_forward, compute_stochastic_state
@@ -132,11 +128,7 @@
         recurrent_state: Tensor,
         action: Tensor,
         embedded_obs: Tensor,
-<<<<<<< HEAD
-    ) -> Tuple[Tensor, Tensor, Tuple[Tensor, Tensor], Tuple[Tensor, Tensor]]:
-=======
     ) -> Tuple[Tensor, Tensor, Tensor, Tuple[Tensor, Tensor], Tuple[Tensor, Tensor]]:
->>>>>>> d75c19c8
         """
         Perform one step of the dynamic learning:
             Recurrent model: compute the recurrent state from the previous latent space, the action taken by the agent,
@@ -155,17 +147,6 @@
         Returns:
             The recurrent state (Tuple[Tensor, ...]): the recurrent state of the recurrent model.
             The posterior state (Tensor): computed by the representation model from the recurrent state and the embedded observation.
-<<<<<<< HEAD
-            The posterior mean and std (Tuple[Tensor, Tensor]): the posterior mean and std of the distribution of the posterior state.
-            The prior mean and std (Tuple[Tensor, Tensor]): the predicted mean and std of the distribution of the prior state.
-        """
-        recurrent_out, recurrent_state = self.recurrent_model(
-            torch.cat((posterior, action), -1), recurrent_state
-        )
-        prior_state_mean_std, _ = self._transition(recurrent_out)
-        posterior_mean_std, posterior = self._representation(recurrent_state, embedded_obs)
-        return recurrent_state, posterior, posterior_mean_std, prior_state_mean_std
-=======
             The prior state (Tensor): computed by the transition model from the recurrent state and the embedded observation.
             The posterior mean and std (Tuple[Tensor, Tensor]): the posterior mean and std of the distribution of the posterior state.
             The prior mean and std (Tuple[Tensor, Tensor]): the predicted mean and std of the distribution of the prior state.
@@ -174,7 +155,6 @@
         prior_state_mean_std, prior = self._transition(recurrent_out)
         posterior_mean_std, posterior = self._representation(recurrent_state, embedded_obs)
         return recurrent_state, posterior, prior, posterior_mean_std, prior_state_mean_std
->>>>>>> d75c19c8
 
     def _representation(self, recurrent_state: Tensor, embedded_obs: Tensor) -> Tuple[Tuple[Tensor, Tensor], Tensor]:
         """Compute the distribution of the posterior state.
